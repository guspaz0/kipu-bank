// SPDX-License-Identifier: UNLICENSED
pragma solidity ^0.8.28;

/**
* @title KipuBank
* @author Gustavo R. Paz
* @dev Smart contract para gestionar un banco sencillo donde los usuarios pueden depositar y retirar ETH.
*/
contract KipuBank {

    /*//////////////////////////////
          Variables de estado
    ///////////////////////////////*/

    /// @notice propietario del contrato
    address public immutable owner;

    /// @notice Límite por transacción de retiro (en wei)
    uint256 public immutable withdrawLimit = 1e14; 

    /// @notice Mapping para relacionar las direcciones con la información de los usuarios
    mapping(address => uint256) private balances;

    /// @notice Limite global de depositos;
    uint256 public treasuryBalance = 0;

    /// @notice Limite global de depositos;
    uint256 public immutable bankCap;

    /// @notice contador retiros
    uint128 public withdrawalCount = 0;

    //@notice contador depositos
    uint128 public depositosCount = 0;

    /// @notice Indica si el contrato está bloqueado para nuevas transacciones.
    bool private lock = false;

    /// @notice variable para pausar el contrato en situaciones excepcionales
    bool public paused;

    /*//////////////////////////////
            Errores
    ///////////////////////////////*/

    /// @notice Error personalizado para manejo de fondos insuficientes
    error InsufficientUserBalance(uint256 requested, uint256 available);

    /// @notice Error personalizado para manejo de valores no válidos
    error ValueError(uint256 value);

    /// @notice Error personalizado para manejo de llamadas no autorizadas
    error Unauthorized(address caller);

    /// @notice Error personalizado para manejo de excedentes del límite del banco
    error BankCapLimitExceeded(address caller, uint256 attemptedDeposit, uint256 bankCap);

    /// @notice Error personalizado para manejo de errores en el limite de retiro
    error WithdrawalLimitExceeded(address caller, uint256 attemptedWithdrawal);

    /// @notice Error personalizado para manejo de errores en retiros con valor cero
    error WithdrawalAmountError(address caller, uint256 attemptedWithdrawal);

    /// @notice Error personalizado para manejo de retiros al transferir
    error WithdrawalTransferError(address caller, uint256 _amount);

    /// @notice Error personalizado para manejo de errores en los depositos
    error DepositAmountMismatch(address caller, uint256 expectedValue, uint256 _amount);

    /// @notice Error personalizado para manejo de errores en el los depositos
    error DepositFailed(address caller, uint256 value);

    /// @notice Error personalizado para manejo de errores en el los depositos fallbacks (receive)
    error ReceiveFallbackDepositError(address caller, uint256 value);

    /// @notice Error personalizado para manejo de errores en el los depositos fallbacks (fallback)
    error FallbackDepositError(address caller, uint256 value);

<<<<<<< HEAD
    /// @notice Error personalizado para manejo de errores en el limite de retiro
    error WithdrawalLimitExceeded(address caller, uint256 attemptedWithdrawal);

    /// @notice Error personalizado para manejo de errores en retiros con valor cero
    error WithdrawalAmountError(address caller, uint256 attemptedWithdrawal);

    /// @notice Error personalizado para manejo de retiros al transferir
    error WithdrawalTransferError(address caller, uint256 _amount);

    /// @notice Error personalizado para manejo de errores en los depositos
    error DepositAmountMismatch(address caller, uint256 expectedValue, uint256 _amount);

    /// @notice Error personalizado para manejo de errores en el los depositos
    error DepositFailed(address caller, uint256 value);

    /// @notice Error personalizado para manejo de errores en el los depositos fallbacks (receive)
    error ReceiveFallbackDepositError(address caller, uint256 value);

    /// @notice Error personalizado para manejo de errores en el los depositos fallbacks (fallback)
    error FallbackDepositError(address caller, uint256 value);

=======
>>>>>>> 50ea6acc
    /// @notice Error personalizado para manejo de errores en los parametros del constructor
    error ConstructorError(string parameter);

    /*//////////////////////////////
            Eventos
    ///////////////////////////////*/

    /// @notice Evento que se emite cuando se realiza un depósito
    event Deposit(address indexed _user, uint256 _amount, uint256 _newBalance);

    /// @notice Evento que se emite cuando se realiza un retiro
    event Withdrawal(address indexed _user, uint256 _amount, uint256 _newBalance);

    /*//////////////////////////////
            Modificadores
    ///////////////////////////////*/

    /// @notice Modificador para prevenir la reentrancia
    modifier nonReentrant() {
        if (lock) revert Unauthorized(msg.sender);
        lock = true;
        _;
        lock = false;
    }
    /// @notice Modificador para verificar si no se ah excedido el limite del banco y actualiza el balance
    modifier bankCapCheck() {
        uint256 newBalance = treasuryBalance + msg.value;
        if (newBalance > bankCap) revert BankCapLimitExceeded(msg.sender, msg.value, bankCap);
        treasuryBalance = newBalance;
        _;
    }

    /**
     * @dev Constructor del contrato
     * @param _bankCap El límite máximo de fondos que el banco puede manejar (en wei)
     */
    constructor(uint256 _bankCap) {
        if (_bankCap == 0) revert ConstructorError("_bankCap");
        bankCap = _bankCap;
        owner = msg.sender;
    }

    /*//////////////////////////////
            Funciones
    ///////////////////////////////*/

    /**
     * @dev Función para verificar el saldo del usuario
     * @return El saldo del usuario en wei
     */
    function getBalance() external view returns (uint256) {
        return balances[msg.sender];
    }

    /**
     * @dev Función para depositar ETH en la cuenta del usuario
     */
    function deposit(uint256 _amount) external payable {
        if (_amount != msg.value) revert DepositAmountMismatch(msg.sender, msg.value, _amount);
        bool success = depositFallback();
        if (!success) revert DepositFailed(msg.sender, msg.value);
    }

    /**
     * @dev Función para retirar ETH de la cuenta del usuario
     * @param amount La cantidad a retirar (en wei)
     */
    function withdraw(uint256 amount) public nonReentrant {
<<<<<<< HEAD
        if (amount > 0) {
            // Cache the balance to avoid multiple storage reads
            uint256 userBalance = balances[msg.sender];
            
            if (amount > withdrawLimit) revert WithdrawalLimitExceeded(msg.sender, amount);
            if (amount > userBalance) revert InsufficientUserBalance(amount, userBalance);

            // Restar la cantidad retirada al balance del usuario
            //unchecked {
            balances[msg.sender] = userBalance - amount;
            //}

            // Restar el balance de la tesorería
            treasuryBalance -= amount;

            // Transferir la cantidad al usuario
            (bool success, ) = msg.sender.call{value: amount}("");
            if (!success) revert WithdrawalTransferError(msg.sender, amount);

            // Emitir evento de retiro
            emit Withdrawal(msg.sender, amount, userBalance - amount);

            // aumentar contador retiros
            withdrawalCount++;
        } else {
            revert WithdrawalAmountError(msg.sender, amount);
        }
=======
        if (amount == 0) revert WithdrawalAmountError(msg.sender, amount);
        // Cache the balance to avoid multiple storage reads
        uint256 userBalance = balances[msg.sender];
        
        if (amount > withdrawLimit) revert WithdrawalLimitExceeded(msg.sender, amount);
        if (amount > userBalance) revert InsufficientUserBalance(amount, userBalance);

        // Restar la cantidad retirada al balance del usuario
        //unchecked {
        balances[msg.sender] = userBalance - amount;
        //}

        // Restar el balance de la tesorería
        treasuryBalance -= amount;

        // Transferir la cantidad al usuario
        (bool success, ) = msg.sender.call{value: amount}("");
        if (!success) revert WithdrawalTransferError(msg.sender, amount);

        // Emitir evento de retiro
        emit Withdrawal(msg.sender, amount, userBalance - amount);

        // aumentar contador retiros
        withdrawalCount++;
>>>>>>> 50ea6acc
    }

    /// @notice funcion privada para manejar el depósito de ETH en caso de que entre en las funciones fallback
    function depositFallback() private bankCapCheck returns (bool) { 
        if (msg.value == 0) return false;
        
        uint256 userBalance = balances[msg.sender];
        
        balances[msg.sender] = userBalance + msg.value;
        
        // emitir evento deDeposito
        emit Deposit(msg.sender, msg.value, userBalance + msg.value);
        
        // aumentar contador depositos
        depositosCount++;
        return true;
    }

    /*///////////////////////////////
            Fallbacks
    ///////////////////////////////*/

    /// @notice Función para aceptar ETH directo (sin datos)
    receive() external payable {
        bool success = depositFallback();
        if (!success) revert ReceiveFallbackDepositError(msg.sender, msg.value);
    }

    /// @notice Fallback para llamadas con datos inesperados
    fallback() external payable {
        bool success = depositFallback();
        if (!success) revert FallbackDepositError(msg.sender, msg.value);
    }
}<|MERGE_RESOLUTION|>--- conflicted
+++ resolved
@@ -76,30 +76,6 @@
     /// @notice Error personalizado para manejo de errores en el los depositos fallbacks (fallback)
     error FallbackDepositError(address caller, uint256 value);
 
-<<<<<<< HEAD
-    /// @notice Error personalizado para manejo de errores en el limite de retiro
-    error WithdrawalLimitExceeded(address caller, uint256 attemptedWithdrawal);
-
-    /// @notice Error personalizado para manejo de errores en retiros con valor cero
-    error WithdrawalAmountError(address caller, uint256 attemptedWithdrawal);
-
-    /// @notice Error personalizado para manejo de retiros al transferir
-    error WithdrawalTransferError(address caller, uint256 _amount);
-
-    /// @notice Error personalizado para manejo de errores en los depositos
-    error DepositAmountMismatch(address caller, uint256 expectedValue, uint256 _amount);
-
-    /// @notice Error personalizado para manejo de errores en el los depositos
-    error DepositFailed(address caller, uint256 value);
-
-    /// @notice Error personalizado para manejo de errores en el los depositos fallbacks (receive)
-    error ReceiveFallbackDepositError(address caller, uint256 value);
-
-    /// @notice Error personalizado para manejo de errores en el los depositos fallbacks (fallback)
-    error FallbackDepositError(address caller, uint256 value);
-
-=======
->>>>>>> 50ea6acc
     /// @notice Error personalizado para manejo de errores en los parametros del constructor
     error ConstructorError(string parameter);
 
@@ -168,35 +144,6 @@
      * @param amount La cantidad a retirar (en wei)
      */
     function withdraw(uint256 amount) public nonReentrant {
-<<<<<<< HEAD
-        if (amount > 0) {
-            // Cache the balance to avoid multiple storage reads
-            uint256 userBalance = balances[msg.sender];
-            
-            if (amount > withdrawLimit) revert WithdrawalLimitExceeded(msg.sender, amount);
-            if (amount > userBalance) revert InsufficientUserBalance(amount, userBalance);
-
-            // Restar la cantidad retirada al balance del usuario
-            //unchecked {
-            balances[msg.sender] = userBalance - amount;
-            //}
-
-            // Restar el balance de la tesorería
-            treasuryBalance -= amount;
-
-            // Transferir la cantidad al usuario
-            (bool success, ) = msg.sender.call{value: amount}("");
-            if (!success) revert WithdrawalTransferError(msg.sender, amount);
-
-            // Emitir evento de retiro
-            emit Withdrawal(msg.sender, amount, userBalance - amount);
-
-            // aumentar contador retiros
-            withdrawalCount++;
-        } else {
-            revert WithdrawalAmountError(msg.sender, amount);
-        }
-=======
         if (amount == 0) revert WithdrawalAmountError(msg.sender, amount);
         // Cache the balance to avoid multiple storage reads
         uint256 userBalance = balances[msg.sender];
@@ -221,7 +168,6 @@
 
         // aumentar contador retiros
         withdrawalCount++;
->>>>>>> 50ea6acc
     }
 
     /// @notice funcion privada para manejar el depósito de ETH en caso de que entre en las funciones fallback
